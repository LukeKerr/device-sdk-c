--- conflicted
+++ resolved
@@ -227,20 +227,12 @@
   if (table)
   {
     GET_CONFIG_STRING(Host, service.host);
-<<<<<<< HEAD
-    GET_CONFIG_INT(Port, service.port);
-    GET_CONFIG_INT(Timeout, service.timeout);
-    GET_CONFIG_INT(ConnectRetries, service.connectretries);
-    GET_CONFIG_STRING(OpenMsg, service.openmsg);
-    GET_CONFIG_INT(ReadMaxLimit, service.readmaxlimit);
-=======
     GET_CONFIG_UINT16(Port, service.port);
     GET_CONFIG_UINT32(Timeout, service.timeout);
     GET_CONFIG_UINT32(ConnectRetries, service.connectretries);
     GET_CONFIG_STRING(OpenMsg, service.openmsg);
     GET_CONFIG_UINT32(ReadMaxLimit, service.readmaxlimit);
     GET_CONFIG_STRING(CheckInterval, service.checkinterval);
->>>>>>> 8421f527
     int n = 0;
     arr = toml_array_in (table, "Labels");
     if (arr)
@@ -812,20 +804,12 @@
   DUMP_STR ("   File", logging.file);
   DUMP_LIT ("[Service]");
   DUMP_STR ("   Host", service.host);
-<<<<<<< HEAD
-  DUMP_INT ("   Port", service.port);
-  DUMP_INT ("   Timeout", service.timeout);
-  DUMP_INT ("   ConnectRetries", service.connectretries);
-  DUMP_STR ("   OpenMsg", service.openmsg);
-  DUMP_INT ("   ReadMaxLimit", service.readmaxlimit);
-=======
   DUMP_UNS ("   Port", service.port);
   DUMP_UNS ("   Timeout", service.timeout);
   DUMP_UNS ("   ConnectRetries", service.connectretries);
   DUMP_STR ("   OpenMsg", service.openmsg);
   DUMP_UNS ("   ReadMaxLimit", service.readmaxlimit);
   DUMP_STR ("   CheckInterval", service.checkinterval);
->>>>>>> 8421f527
   DUMP_ARR ("   Labels", service.labels);
   DUMP_LIT ("[Device]");
   DUMP_BOO ("   DataTransform", device.datatransform);
