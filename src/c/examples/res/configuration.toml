--- conflicted
+++ resolved
@@ -6,14 +6,7 @@
   Labels = [ "Template" ]
   OpenMsg = "Example template device started"
   ReadMaxLimit = 256
-<<<<<<< HEAD
-
-[Consul]
-  Host = "localhost"
-  Port = 8500
-=======
   CheckInterval = "10s"
->>>>>>> 8421f527
 
 [Clients]
   [Clients.Data]
